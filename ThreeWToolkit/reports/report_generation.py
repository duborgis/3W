--- conflicted
+++ resolved
@@ -9,15 +9,7 @@
 from pylatex.utils import NoEscape
 from pylatex.package import Package
 
-<<<<<<< HEAD
-from ThreeWToolkit.data_visualization.plot_series import DataVisualization as PlotSeries
-from ThreeWToolkit.data_visualization.plot_multiple_series import PlotMultipleSeries
-from ThreeWToolkit.data_visualization.plot_correlation_heatmap import (
-    PlotCorrelationHeatmap,
-)
-=======
-from ThreeWToolkit.data_visualization.plots import DataVisualization
->>>>>>> 3ef4204f
+from ThreeWToolkit.data_visualization import DataVisualization
 
 from ..constants import LATEX_DIR, REPORTS_DIR, MD_TEMPLATES_DIR
 from ..utils.latex_manager import latex_environment
@@ -60,6 +52,15 @@
         report_folder = f"report-{self.title}"
         self.reports_dir = reports_dir / report_folder
         self.save_report_after_generate = export_report_after_generate
+
+        self.valid_plots = {
+            "PlotSeries": DataVisualization.plot_series,
+            "PlotMultipleSeries": DataVisualization.plot_multiple_series,
+            "PlotCorrelationHeatmap": DataVisualization.correlation_heatmap,
+            "PlotFFT": DataVisualization.plot_fft,
+            "SeasonalDecompose": DataVisualization.seasonal_decompose,
+            "PlotWaveletSpectrogram": DataVisualization.plot_wavelet_spectrogram,
+        }
 
     def _format_metric_name(self, method_name: str) -> str:
         if method_name == "f1":
@@ -153,7 +154,6 @@
 
         # Slides 3+: Visualizations
         with doc.create(Section("Visualizations")):
-<<<<<<< HEAD
             plot_data = self.get_visualization()
             for _, details in plot_data.items():
                 img_path = details["img_path"]
@@ -167,85 +167,6 @@
                 doc.append(NoEscape(f"\\caption{{{alt}}}"))
                 doc.append(NoEscape(r"\end{figure}"))
                 doc.append(NoEscape(r"\end{frame}"))
-=======
-            # Plot 1: Predicted vs Actual
-            doc.append(NoEscape(r"\begin{frame}{Visualization: Predicted vs. Actual}"))
-            _, img_path = DataVisualization.plot_multiple_series(
-                [self.y_test, self.predictions],
-                ["Actual Signal", "Predicted Signal"],
-                "Signal_Prediction",
-                "Time Step",
-                "Amplitude",
-            )
-            doc.append(NoEscape(r"\begin{figure}\centering"))
-            doc.append(
-                NoEscape(f"\\includegraphics[width=0.9\\textwidth]{{{img_path}}}")
-            )
-            doc.append(NoEscape(r"\caption{Comparison of Actual vs Predicted Signals}"))
-            doc.append(NoEscape(r"\end{figure}"))
-            doc.append(NoEscape(r"\end{frame}"))
-
-            # Plot 2: FFT Analysis
-            doc.append(NoEscape(r"\begin{frame}{Signal Analysis: FFT}"))
-            _, fft_img_path = DataVisualization.plot_fft(self.y_test)
-            doc.append(NoEscape(r"\begin{figure}\centering"))
-            doc.append(
-                NoEscape(f"\\includegraphics[width=0.8\\textwidth]{{{fft_img_path}}}")
-            )
-            doc.append(NoEscape(r"\caption{FFT Analysis of the Signal}"))
-            doc.append(NoEscape(r"\end{figure}"))
-            doc.append(NoEscape(r"\end{frame}"))
-
-            # Plot 3: Seasonal Decomposition
-            doc.append(NoEscape(r"\begin{frame}{Signal Analysis: Decomposition}"))
-            _, decomp_img_path = DataVisualization.seasonal_decompose(
-                self.y_test, period=20
-            )  # Period matching one of the sine waves
-            doc.append(NoEscape(r"\begin{figure}\centering"))
-            doc.append(
-                NoEscape(
-                    f"\\includegraphics[width=0.45\\textwidth]{{{decomp_img_path}}}"
-                )
-            )
-            doc.append(NoEscape(r"\caption{Seasonal Decomposition of the Signal}"))
-            doc.append(NoEscape(r"\end{figure}"))
-            doc.append(NoEscape(r"\end{frame}"))
-
-            # Plot 4: Correlation Heatmap
-            doc.append(NoEscape(r"\begin{frame}{Correlation Heatmap}"))
-            heatmap_df = pd.DataFrame(
-                {
-                    "Actual": self.y_test,
-                    "Predicted": self.predictions,
-                    "Residuals": self.y_test - self.predictions,
-                }
-            )
-            _, heatmap_img_path = DataVisualization.correlation_heatmap(heatmap_df)
-            doc.append(NoEscape(r"\begin{figure}\centering"))
-            doc.append(
-                NoEscape(
-                    f"\\includegraphics[width=0.5\\textwidth]{{{heatmap_img_path}}}"
-                )
-            )
-            doc.append(NoEscape(r"\caption{Correlation Heatmap}"))
-            doc.append(NoEscape(r"\end{figure}"))
-            doc.append(NoEscape(r"\end{frame}"))
-
-            # Plot 5: Wavelet Spectrogram (Mock)
-            doc.append(NoEscape(r"\begin{frame}{Wavelet Spectrogram}"))
-            _, wavelet_img_path = DataVisualization.plot_wavelet_spectrogram(
-                self.y_test
-            )
-            doc.append(NoEscape(r"\begin{figure}\centering"))
-            doc.append(
-                NoEscape(
-                    f"\\includegraphics[width=0.8\\textwidth]{{{wavelet_img_path}}}"
-                )
-            )
-            doc.append(NoEscape(r"\caption{Wavelet Spectrogram of the Signal}"))
-            doc.append(NoEscape(r"\end{figure}"))
-            doc.append(NoEscape(r"\end{frame}"))
->>>>>>> 3ef4204f
 
         print("Beamer document generated successfully.")
         if self.save_report_after_generate:
@@ -262,15 +183,12 @@
         self._check_plot_config(self.plot_config)
 
         for plot, params in self.plot_config.items():
-            if plot == "PlotSeries":
-                fig = PlotSeries.plot_series(**params)
-            elif plot == "PlotMultipleSeries":
-                fig = PlotMultipleSeries.plot_multiple_series(**params)
-            elif plot == "PlotCorrelationHeatmap":
-                fig = PlotCorrelationHeatmap.correlation_heatmap(**params)
-            else:
-                raise ValueError(f"Invalid plot name '{plot}' in plot_config.")
-
+            plot_func = self.valid_plots.get(plot)
+            if not plot_func:
+                raise ValueError(f"Plot function for '{plot}' not found.")
+            fig, _ = plot_func(**params)
+
+            # figures will be saved with report files to ease inclusion in LaTeX/HTML and external compiling tools
             img_path = plots_dir / f"{self.title}_{plot}.png"
             fig.savefig(img_path, bbox_inches="tight")
             plt.close(fig)
@@ -283,16 +201,12 @@
         return plot_paths
 
     def _check_plot_config(self, plot_config: dict) -> None:
-        valid_plots = {
-            "PlotSeries": PlotSeries,
-            "PlotMultipleSeries": PlotMultipleSeries,
-            "PlotCorrelationHeatmap": PlotCorrelationHeatmap,
-        }
+        """Validates the plot configuration dictionary."""
 
         for plot_name, params in plot_config.items():
-            if plot_name not in valid_plots:
+            if plot_name not in self.valid_plots:
                 raise ValueError(
-                    f"Invalid plot name '{plot_name}'. Valid options are: {list(valid_plots.keys())}"
+                    f"Invalid plot name '{plot_name}'. Valid options are: {list(self.valid_plots.keys())}"
                 )
 
             # Basic validation for required parameters
